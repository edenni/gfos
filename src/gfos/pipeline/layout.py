import logging
import os
import pickle

import numpy as np
import torch
from hydra.utils import instantiate
from omegaconf import OmegaConf
from tqdm import tqdm

import wandb

from ..data.constants import CONFIG_RUNTIME_MEAN_STD
from ..data.dataset import LayoutDataset, Normalizer
from ..data.utils import load_layout
from ..metrics import LayoutMetrics
from .base import Pipeline

logger = logging.getLogger(__name__)


class LayoutPipeline(Pipeline):
    pipeline_name = "layout"

    def create_dataset(
        self, train: bool = True, valid: bool = True, test: bool = False
    ):
        if (
            getattr(self, "train_dataset", None) is not None
            and getattr(self, "valid_dataset", None) is not None
        ):
            return
        # Read configs
        layout_dir = self.cfg.paths.layout_dir
        indices_dir = self.cfg.paths.indices_dir
        source = self.cfg.dataset.source
        search = self.cfg.dataset.search
        max_configs = self.cfg.dataset.max_configs
        num_configs = self.cfg.dataset.num_configs
        normalizer_path = self.cfg.dataset.normalizer_path
        fold = self.cfg.dataset.fold

        # Validate configs
        assert source in ("xla", "nlp"), f"Unknown source {source}"
        assert search in ("default", "random"), f"Unknown search {search}"

        # Check if layout directory exists
        if not os.path.exists(layout_dir):
            raise FileNotFoundError(f"Layout directory {layout_dir} does not exist")

        # Check if normalizer exists
        if normalizer_path and not os.path.exists(normalizer_path):
            raise FileNotFoundError(f"Normalizer {normalizer_path} does not exist")

        # Load layout files
        logger.info(f"Loading {source} {search} layouts from {layout_dir}")
        layout_files = load_layout(
            base_dir=layout_dir, model_type=source, compile_type=search
        )

        # Load normalizer
        normalizer = Normalizer.from_json(normalizer_path, source=source, search=search)
        runtime_mean = CONFIG_RUNTIME_MEAN_STD[source][search]["mean"]
        runtime_std = CONFIG_RUNTIME_MEAN_STD[source][search]["std"]

        if fold is None or fold < 0:
            train_files = layout_files["train"]
            valid_files = layout_files["valid"]
            train_indices_dir = valid_indices_dir = None
        elif fold >= 0:
            fold_dir = f"{indices_dir}/{source}_{search}/{fold}"
            logger.info(f"Using fold {fold}")
            logger.info(f"Loading indices from {fold_dir}")

            if indices_dir is None or not os.path.exists(fold_dir):
                raise FileNotFoundError(f"Indices directory {fold_dir} not found")

            # Pass all files to Dataset and filter files inside __init__
            train_files = layout_files["train"] + layout_files["valid"]
            valid_files = layout_files["train"] + layout_files["valid"]
            train_indices_dir = f"{fold_dir}/train"
            valid_indices_dir = f"{fold_dir}/valid"

        if train:
            self.train_dataset = LayoutDataset(
                files=train_files,
                max_configs=max_configs,
                num_configs=num_configs,
                normalizer=normalizer,
                indices_dir=train_indices_dir,
                runtime_mean=runtime_mean,
                runtime_std=runtime_std,
            )
            self.valid_dataset = LayoutDataset(
                files=valid_files,
                normalizer=normalizer,
                indices_dir=valid_indices_dir,
                runtime_mean=runtime_mean,
                runtime_std=runtime_std,
            )
        if test:
            self.test_dataset = LayoutDataset(
                files=layout_files["test"],
                normalizer=normalizer,
            )

    @property
    def device(self):
        return torch.device("cuda" if torch.cuda.is_available() else "cpu")

    def _setup_model(self):
        """Setup model, loss function, optimizer, and scheduler"""
        # Create model
        node_feat_dim = self.train_dataset[0]["node_feat"].shape[-1]
        node_config_dim = self.train_dataset[0]["node_config_feat"].shape[-1]

        self.cfg.model.node_feat_dim = node_feat_dim
        self.cfg.model.node_config_dim = node_config_dim

        logger.info(f"Node feature dim: {node_feat_dim}")
        logger.info(f"Node config feature dim: {node_config_dim}")

        self.model = instantiate(
            self.cfg.model,
        ).to(self.device)

        # Loss function
        self.criterion = instantiate(self.cfg.loss)

        # Optimizer
        # TODO: add support for multiple learning rate
        self.optimizer = instantiate(
            self.cfg.optimizer,
            self.model.parameters(),
        )

        self.scheduler = instantiate(
            self.cfg.scheduler,
            self.optimizer,
        )

    def _train_one(
        self,
        record: dict,
        device: torch.device,
        accum_iter: int,
    ):
        node_feat = record["node_feat"]
        node_opcode = record["node_opcode"]
        edge_index = record["edge_index"]
        node_config_feat = record["node_config_feat"]
        node_config_ids = record["node_config_ids"]
        config_runtime = record["config_runtime"]
        config_edge_index = record["config_edge_index"]
        config_edge_weight = record["config_edge_weight"]

        (
            node_feat,
            node_opcode,
            edge_index,
            node_config_feat,
            node_config_ids,
            config_edge_index,
            config_edge_weight,
            config_runtime,
        ) = (
            node_feat.to(device),
            node_opcode.to(device),
            edge_index.to(device),
            node_config_feat.to(device),
            node_config_ids.to(device),
            config_edge_index.to(device),
            config_edge_weight.to(device),
            config_runtime.to(device),
        )

        out = self.model(
            node_feat,
            node_opcode,
            edge_index,
            node_config_feat,
            node_config_ids,
            config_edge_index,
            config_edge_weight,
        )

        loss = self.criterion(out, config_runtime)
        loss = loss / accum_iter
        loss.backward()

        return loss

    def train(self):
        self.create_dataset(test="test" in self.cfg.tasks)
        self._setup_model()

        use_logger: bool = self.cfg.get("logger") is not None
        if use_logger:
            run = wandb.init(
                project=self.cfg.logger.project,
                dir=self.cfg.paths.output_dir,
                group=self.cfg.logger.group,
                name=self.cfg.logger.name,
                tags=self.cfg.logger.tags,
            )

            if self.cfg.get("sweep") is not None:
                self.cfg.model.num_node_layers = wandb.config.num_node_layers
                self.cfg.model.num_config_layers = wandb.config.num_config_layers
                self.cfg.model.num_config_neighbor_layers = (
                    wandb.config.num_config_neighbor_layers
                )
                self.cfg.model.node_dim = wandb.config.node_dim
                self.cfg.model.config_dim = wandb.config.config_dim
                self.cfg.model.config_neighbor_dim = wandb.config.config_neighbor_dim

                self.cfg.model.node_dropout_between_layers = (
                    wandb.config.node_dropout_between_layers
                )
                self.cfg.model.config_dropout_between_layers = (
                    wandb.config.config_dropout_between_layers
                )
                self.cfg.model.config_neighbor_dropout_between_layers = (
                    wandb.config.config_neighbor_dropout_between_layers
                )
                self.cfg.model.head_dim = wandb.config.head_dim
                self.cfg.model.dropout = wandb.config.dropout
                self.cfg.model.jk_mode = wandb.config.jk_mode

                self.cfg.optimizer.weight_decay = wandb.config.weight_decay

            wandb.config.update(
                OmegaConf.to_container(self.cfg, resolve=True, throw_on_missing=True)
            )

            run.watch(self.model, log="all")
            run.log_code("./src/gfos")

        # Training configs
        device = self.device
        num_epochs = self.cfg.trainer.num_epochs
        num_val_epochs = self.cfg.trainer.num_val_epochs
        infer_bs = self.cfg.trainer.infer_bs
        accum_iter = self.cfg.trainer.accum_iter
        grad_clip = self.cfg.trainer.grad_clip
        early_stopping = self.cfg.trainer.early_stopping

        best_score = -1
        loss_mean = 0
        not_improved = 0

        # Catch keyboard interrupt, infer on test set, and exit
        try:
            for epoch in range(num_epochs):
                # Shuffle the training dataset
                permutation = np.random.permutation(len(self.train_dataset))

                # Training phase
                self.model.train()
                pbar = tqdm(permutation, leave=False, desc=f"Epoch: {epoch}")

                for i in pbar:
                    record = self.train_dataset[i]
                    loss = self._train_one(record, device, accum_iter)
                    loss_mean += loss.item()

                    pbar.set_postfix_str(f"loss: {loss:.4f}")

                    # Backward
                    if ((i + 1) % self.cfg.trainer.accum_iter == 0) or (
                        i + 1 == len(self.train_dataset)
                    ):
                        if grad_clip > 0:
                            torch.nn.utils.clip_grad_norm_(
                                self.model.parameters(), grad_clip
                            )
                        self.optimizer.step()
                        self.optimizer.zero_grad()

                        log_params = {
                            "epoch": epoch,
                            "train/lr": self.optimizer.param_groups[0]["lr"],
                            "train/loss": loss_mean,
                        }
                        if use_logger:
                            wandb.log(log_params)
                        loss_mean = 0

                if isinstance(
                    self.scheduler, torch.optim.lr_scheduler.CosineAnnealingLR
                ):
                    self.scheduler.step()
                pbar.close()

                # Validation phase
                if (epoch + 1) % num_val_epochs != 0 and epoch != num_epochs - 1:
                    continue

                self.model.eval()
                metrics = LayoutMetrics()
                val_outs = {}  # save the output for each model

                for record in tqdm(
                    self.valid_dataset,
                    desc=f"Valid epoch: {epoch}",
                    leave=False,
                ):
                    config_runtime: torch.Tensor = record["config_runtime"]
                    outs: torch.Tensor = self._predict_one(record, infer_bs, device)
                    metrics.add(
                        record["model_id"],
                        outs.numpy(),
                        config_runtime.numpy(),
                    )

                    val_outs[record["model_id"]] = outs.numpy()

                prefix = "val/"
                scores = metrics.compute_scores(prefix=prefix)

                kendall = scores[f"{prefix}index_kendall"]
                if isinstance(
                    self.scheduler, torch.optim.lr_scheduler.ReduceLROnPlateau
                ):
                    self.scheduler.step(kendall)

                if use_logger:
                    wandb.log(scores)

                # Update best scores and save the model
                if kendall > best_score:
                    best_score = kendall
                    print("Best score updated " f"at epoch {epoch}: {best_score:.4f}")
                    if use_logger:
                        self.best_model_path = self._save_model(epoch, kendall)
                    not_improved = 0

                    output_path = os.path.join(wandb.run.dir, f"val_outs_{epoch}.plk")
                    with open(output_path, "wb") as f:
                        pickle.dump(val_outs, f)
                else:
                    not_improved += 1
                    if early_stopping > 0 and not_improved == early_stopping:
                        break

        except KeyboardInterrupt:
            pass

        if use_logger:
            self._save_model(epoch, kendall, suffix="_last")

        if "test" not in self.cfg.tasks:
            wandb.finish()

        return best_score

    def _save_model(self, epoch: int, score: float, suffix: str = "") -> str:
        filename = f"{epoch}_{score:.4f}{suffix}.pth"
        path = os.path.join(wandb.run.dir, filename)
        state = {
            "epoch": epoch,
            "state_dict": self.model.state_dict(),
            "optimizer": self.optimizer.state_dict(),
            "scheduler": self.scheduler.state_dict(),
        }
        torch.save(
            state,
            path,
        )
        return path

    def _predict_one(
        self, record: dict, batch_size: int, device: torch.device
    ) -> torch.Tensor:
        if self.model.training:
            self.model.eval()

        with torch.no_grad():
            node_feat = record["node_feat"]
            node_opcode = record["node_opcode"]
            edge_index = record["edge_index"]
            node_config_feat = record["node_config_feat"]
            node_config_ids = record["node_config_ids"]
            config_runtime = record["config_runtime"]
            config_edge_index = record["config_edge_index"]
            config_edge_weight = record["config_edge_weight"]

            (
                node_feat,
                node_opcode,
                edge_index,
                node_config_feat,
                node_config_ids,
                config_edge_index,
                config_edge_weight,
                # config_edge_mask,
                # config_edge_path_len,
            ) = (
                node_feat.to(device),
                node_opcode.to(device),
                edge_index.to(device),
                node_config_feat.to(device),
                node_config_ids.to(device),
                config_edge_index.to(device),
                config_edge_weight.to(device),
                # config_edge_mask.to(device),
                # config_edge_path_len.to(device),
            )

            c = len(config_runtime)
            outs = []

            for i in range(0, c, batch_size):
                end_i = min(i + batch_size, c)
                out: torch.Tensor = self.model(
                    node_feat,
                    node_opcode,
                    edge_index,
                    node_config_feat[i:end_i],
                    node_config_ids,
                    config_edge_index,
                    config_edge_weight,
                    # config_edge_path,
                    # config_edge_mask,
                    # config_edge_path_len,
                )
                outs.append(out.detach().cpu())
            return torch.concat(outs)

    def test(self):
        if self.best_model_path is not None:
            logger.info(f"Loading best model from {self.best_model_path}")
            state_dict = torch.load(self.best_model_path)
            if "state_dict" in state_dict:
                state_dict = state_dict["state_dict"]
            self.model.load_state_dict(state_dict)
        elif self.cfg.trainer.load_path is not None:
            raise NotImplementedError("Cannot load model from path yet")
        else:
            raise ValueError("No model path found")

        if getattr(self, "test_dataset", None) is None:
            self.create_dataset(train=False, test=True)

        device = self.device
        infer_bs = self.cfg.trainer.infer_bs
        self.model.to(device).eval()

        results = {}
        logits = {}
        for record in tqdm(self.test_dataset, desc="Testing"):
            model_id = record["model_id"]
            outs = self._predict_one(record, infer_bs, device)
            pred_idx = np.argsort(outs.numpy())
            results[model_id] = pred_idx.tolist()
            logits[model_id] = outs.numpy()

        # Write test results to file
        source = self.cfg.dataset.source
        search = self.cfg.dataset.search
        output_path = os.path.join(
            wandb.run.dir, f"{source}_{search}_" + wandb.run.id + ".csv"
        )

        logger.info(f"Writing results to {output_path}")
        with open(output_path, "w") as f:
            f.write("ID,TopConfigs\n")
            for k, v in results.items():
                model_id = f"layout:{source}:{search}:" + k
                values = ";".join([str(i) for i in v])
                f.write(f"{model_id},{values}\n")

        with open(output_path.replace(".csv", "_logits.plk"), "wb") as f:
            pickle.dump(logits, f)

        wandb.finish()

    def tune(self):
        sweep_id = wandb.sweep(
            sweep=OmegaConf.to_container(self.cfg.sweep),
            project=self.cfg.logger.project,
            entity="edenn0",
        )
        wandb.agent(
            sweep_id=sweep_id,
            function=self.train,
            entity="edenn0",
            project=self.cfg.logger.project,
            count=100,
        )

    def train_wo_val(self):
        self.create_dataset(valid=False, test="test" in self.cfg.tasks)
        self._setup_model()

        use_logger: bool = self.cfg.get("logger") is not None
        if use_logger:
            run = wandb.init(
                project=self.cfg.logger.project,
                config=OmegaConf.to_container(
                    self.cfg, resolve=True, throw_on_missing=True
                ),
                dir=self.cfg.paths.output_dir,
                group=self.cfg.logger.group,
                name=self.cfg.logger.name,
                tags=self.cfg.logger.tags,
            )

            run.watch(self.model, log="all")
            run.log_code("./src/gfos")

        # Training configs
        device = self.device
        num_epochs = self.cfg.trainer.num_epochs
        num_val_epochs = self.cfg.trainer.num_val_epochs
        infer_bs = self.cfg.trainer.infer_bs
        accum_iter = self.cfg.trainer.accum_iter
        grad_clip = self.cfg.trainer.grad_clip

        loss_mean = 0

        # Catch keyboard interrupt, infer on test set, and exit
        try:
            for epoch in range(num_epochs):
                # Shuffle the training dataset
                permutation = np.random.permutation(len(self.train_dataset))

                # Training phase
                self.model.train()
                pbar = tqdm(permutation, leave=False, desc=f"Epoch: {epoch}")

                for i in pbar:
                    record = self.train_dataset[i]
<<<<<<< HEAD
                    loss = self._train_one(record, infer_bs, device, accum_iter)
=======
                    loss = self._train_one(record, device, accum_iter)
>>>>>>> 5a14aa6b
                    loss_mean += loss.item()

                    pbar.set_postfix_str(f"loss: {loss:.4f}")

                    # Backward
                    if ((i + 1) % self.cfg.trainer.accum_iter == 0) or (
                        i + 1 == len(self.train_dataset)
                    ):
                        if grad_clip > 0:
                            torch.nn.utils.clip_grad_norm_(
                                self.model.parameters(), grad_clip
                            )
                        self.optimizer.step()
                        self.optimizer.zero_grad()

                        log_params = {
                            "epoch": epoch,
                            "train/lr": self.optimizer.param_groups[0]["lr"],
                            "train/loss": loss_mean,
                        }
                        if use_logger:
                            wandb.log(log_params)
                        loss_mean = 0

                if isinstance(
                    self.scheduler, torch.optim.lr_scheduler.CosineAnnealingLR
                ):
                    self.scheduler.step()
                pbar.close()

                # Validation phase
                if (epoch + 1) % num_val_epochs != 0 and epoch != num_epochs - 1:
                    continue

                self.model.eval()
                metrics = LayoutMetrics()

                for record in tqdm(
                    self.train_dataset,
                    desc=f"Valid epoch: {epoch}",
                    leave=False,
                ):
                    config_runtime: torch.Tensor = record["config_runtime"]
                    outs: torch.Tensor = self._predict_one(record, infer_bs, device)
                    metrics.add(
                        record["model_id"],
                        outs.numpy(),
                        config_runtime.numpy(),
                    )

                prefix = "val/"
                scores = metrics.compute_scores(prefix=prefix)

                kendall = scores[f"{prefix}index_kendall"]
                if isinstance(
                    self.scheduler, torch.optim.lr_scheduler.ReduceLROnPlateau
                ):
                    self.scheduler.step(kendall)

                if use_logger:
                    wandb.log({f"{prefix}index_kendall": kendall})

                # Save the model
                if use_logger:
                    self.best_model_path = self._save_model(epoch, kendall)

        except KeyboardInterrupt:
            pass

        if use_logger:
            self._save_model(epoch, kendall, suffix="_last")

        if "test" not in self.cfg.tasks:
            wandb.finish()<|MERGE_RESOLUTION|>--- conflicted
+++ resolved
@@ -4,11 +4,10 @@
 
 import numpy as np
 import torch
+import wandb
 from hydra.utils import instantiate
 from omegaconf import OmegaConf
 from tqdm import tqdm
-
-import wandb
 
 from ..data.constants import CONFIG_RUNTIME_MEAN_STD
 from ..data.dataset import LayoutDataset, Normalizer
@@ -531,11 +530,7 @@
 
                 for i in pbar:
                     record = self.train_dataset[i]
-<<<<<<< HEAD
                     loss = self._train_one(record, infer_bs, device, accum_iter)
-=======
-                    loss = self._train_one(record, device, accum_iter)
->>>>>>> 5a14aa6b
                     loss_mean += loss.item()
 
                     pbar.set_postfix_str(f"loss: {loss:.4f}")
